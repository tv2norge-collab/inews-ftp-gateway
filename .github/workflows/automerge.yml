--- conflicted
+++ resolved
@@ -1,41 +1,23 @@
-<<<<<<< HEAD
-name: Merge staging to develop
+name: automerge
 
 on:
   schedule:
     - cron: '15 0 * * *' # every night
-=======
-name: automerge
-
-on:
-  schedule:
-    - cron: '45 23 * * *' # every night
->>>>>>> ded9b72b
   workflow_dispatch: # on button click
 
 jobs:
   merge-staging-to-dev:
     runs-on: ubuntu-latest
     steps:
-<<<<<<< HEAD
-      - uses: tgymnich/fork-sync@v1.6
-        with:
-          owner: tv2
-          head: staging
-          base: develop
-          pr_title: Automerge staging
-          auto_merge: false
-=======
       - uses: actions/checkout@v2
       - name: Set Git config
         run: |
           git config --local user.email "${GITHUB_ACTOR}"
           git config --local user.name "${GITHUB_ACTOR}@users.noreply.github.com"
-      - name: Merge master to staging
+      - name: Merge staging to develop
         run: |
           git fetch --unshallow
-          git checkout staging
+          git checkout develop
           git pull
-          git merge --no-ff origin/master -m "Auto-merge master to staging"
-          git push
->>>>>>> ded9b72b
+          git merge --no-ff origin/staging -m "Auto-merge staging to develop"
+          git push