--- conflicted
+++ resolved
@@ -50,12 +50,8 @@
 	}
 
 	/**
-<<<<<<< HEAD
-	 * Clear the FTP buffer to prevent memory leaks.
-=======
 	 * This is a workaround, as the buffers inside the iNewsFTP service is not
 	 * flushed after use.
->>>>>>> e7e15936
 	 */
 	emptyInewsFtpBuffer () {
 		// TODO: This workaround clears the _queue inside johnsand@inews:
