--- conflicted
+++ resolved
@@ -38,19 +38,7 @@
 
 	for (const segment of segments) {
 		if (shouldLookForGraphicProfile(segment, currentRundown)) {
-<<<<<<< HEAD
-			const graphicProfiles = getOrderedGraphicProfiles(segment)
-
-			if (graphicProfiles.length > 0) {
-				const graphicProfile = graphicProfiles[0]
-				currentRundown.payload = {
-					...(currentRundown.payload ?? null),
-					graphicProfile,
-				}
-			}
-=======
-			setGraphicsProfile(segment, currentRundown)
->>>>>>> 1f57b6c9
+			extractAndSetGraphicProfile(segment, currentRundown)
 		}
 
 		currentRundown.segments.push(segment.externalId)
@@ -85,16 +73,18 @@
 	return !!segment.name?.match(klarOnAirPattern)
 }
 
-function setGraphicsProfile(segment: UnrankedSegment, rundown: ResolvedPlaylistRundown) {
+function extractAndSetGraphicProfile(segment: UnrankedSegment, rundown: ResolvedPlaylistRundown): void {
 	const graphicProfiles = getOrderedGraphicProfiles(segment)
+	if (graphicProfiles.length > 0) {
+		const graphicProfile = graphicProfiles[0]
+		setGraphicsProfile(rundown, graphicProfile)
+	}
+}
 
-	if (graphicProfiles.length > 0) {
-		// Extract and set graphic profile for rundown
-		const graphicProfile = graphicProfiles[0]
-		rundown.payload = {
-			...(rundown.payload ?? null),
-			graphicProfile,
-		}
+function setGraphicsProfile(rundown: ResolvedPlaylistRundown, graphicProfile: string) {
+	rundown.payload = {
+		...(rundown.payload ?? null),
+		graphicProfile,
 	}
 }
 
@@ -139,11 +129,9 @@
 	const refPattern = /<a\s+idref="(?<id>\d+)"\s*\/?>/gi
 	const order: number[] = []
 	let match: RegExpExecArray | null
-	while ((match = refPattern.exec(body)) && match.groups?.id) {
-		let id = parseInt(match.groups.id, 10)
-		if (!isNaN(id)) {
-			order.push(id)
-		}
+	while ((match = refPattern.exec(body))) {
+		let id = parseInt(match.groups!.id, 10)
+		order.push(id)
 	}
 	return order
 }