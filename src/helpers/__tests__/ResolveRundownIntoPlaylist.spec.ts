import { literal } from '../../helpers'
import { ResolvedPlaylist, ResolveRundownIntoPlaylist } from '../ResolveRundownIntoPlaylist'
import { UnrankedSegment } from '../../classes/RundownWatcher'
import { INewsStory, INewsFields } from 'inews'

type SegmentOptions = {
	backTime?: string
	cues?: (string[] | null)[]
	meta?: object
	body?: string
}

function createUnrankedSegment(num: number, { backTime, cues, meta, body }: SegmentOptions = {}): UnrankedSegment {
	let id = num.toString().padStart(2, '0')
	return literal<UnrankedSegment>({
		externalId: `segment-${id}`,
		name: `Segment ${id}`,
		modified: new Date(),
		locator: '',
		rundownId: 'test-rundown',
		iNewsStory: literal<INewsStory>({
			id,
			identifier: id,
			locator: '',
			fields: literal<INewsFields>({
				title: '',
				modifyDate: '',
				tapeTime: '',
				audioTime: '',
				totalTime: '',
				cumeTime: '',
				backTime,
			}),
			meta: meta ?? {},
			cues: cues ?? [],
			body: body ?? '',
		}),
	})
}

function createContinuitySegment(num: number, { backTime, cues, meta, body }: SegmentOptions = {}): UnrankedSegment {
	let id = num.toString().padStart(2, '0')
	return literal<UnrankedSegment>({
		externalId: `segment-${id}`,
		name: `CONTINUITY`,
		modified: new Date(),
		locator: '',
		rundownId: 'test-rundown',
		iNewsStory: literal<INewsStory>({
			id,
			identifier: id,
			locator: '',
			fields: literal<INewsFields>({
				title: '',
				modifyDate: '',
				tapeTime: '',
				audioTime: '',
				totalTime: '',
				cumeTime: '',
				backTime,
			}),
			meta: meta ?? {},
			cues: cues ?? [],
			body: body ?? '',
		}),
	})
}

function createKlarOnAirSegment(num: number, { backTime, cues, meta, body }: SegmentOptions = {}): UnrankedSegment {
	let id = num.toString().padStart(2, '0')
	return literal<UnrankedSegment>({
		externalId: `segment-${id}`,
		name: `Klar on air`,
		modified: new Date(),
		locator: '',
		rundownId: 'test-rundown',
		iNewsStory: literal<INewsStory>({
			id,
			identifier: id,
			locator: '',
			fields: literal<INewsFields>({
				title: '',
				modifyDate: '',
				tapeTime: '',
				audioTime: '',
				totalTime: '',
				cumeTime: '',
				backTime,
			}),
			meta: meta ?? {},
			cues: cues ?? [],
			body: body ?? '',
		}),
	})
}

function createUnnamedSegment(
	num: number,
	segmentName: any,
	{ cues, meta, body }: SegmentOptions = {}
): UnrankedSegment {
	let id = num.toString().padStart(2, '0')
	return literal<UnrankedSegment>({
		externalId: `segment-${id}`,
		name: segmentName,
		modified: new Date(),
		locator: '',
		rundownId: 'test-rundown',
		iNewsStory: literal<INewsStory>({
			id,
			identifier: id,
			locator: '',
			fields: literal<INewsFields>({
				title: '',
				modifyDate: '',
				tapeTime: '',
				audioTime: '',
				totalTime: '',
				cumeTime: '',
			}),
			meta: meta ?? {},
			cues: cues ?? [],
			body: body ?? '',
		}),
	})
}

describe('Resolve Rundown Into Playlist', () => {
	it('Creates a playlist with one rundown when no back-time is present', () => {
		let segments: Array<UnrankedSegment> = [
			createUnrankedSegment(1),
			createUnrankedSegment(2),
			createUnrankedSegment(3),
		]

		const result = ResolveRundownIntoPlaylist('test-playlist', segments)

		expect(result).toEqual({
			resolvedPlaylist: literal<ResolvedPlaylist>([
				{
					rundownId: 'test-playlist_1',
					segments: ['segment-01', 'segment-02', 'segment-03'],
					payload: { rank: 0 },
				},
			]),
			untimedSegments: new Set(),
		})
	})

	it('Sets the back time when a continuity story with back time is present', () => {
		let segments: Array<UnrankedSegment> = [
			createUnrankedSegment(1),
			createUnrankedSegment(2),
			createUnrankedSegment(3),
			createContinuitySegment(4, { backTime: '@1234' }),
		]

		const result = ResolveRundownIntoPlaylist('test-playlist', segments)

		expect(result).toEqual({
			resolvedPlaylist: literal<ResolvedPlaylist>([
				{
					rundownId: 'test-playlist_1',
					segments: ['segment-01', 'segment-02', 'segment-03', 'segment-04'],
					backTime: '@1234',
					payload: { rank: 0 },
				},
			]),
			untimedSegments: new Set(['segment-04']),
		})
	})

	it('Sets the back time when continuity story is not last', () => {
		let segments: Array<UnrankedSegment> = [
			createUnrankedSegment(1),
			createUnrankedSegment(2),
			createUnrankedSegment(3),
			createContinuitySegment(4, { backTime: '@1234' }),
			createUnrankedSegment(5),
		]

		const result = ResolveRundownIntoPlaylist('test-playlist', segments)

		expect(result).toEqual({
			resolvedPlaylist: literal<ResolvedPlaylist>([
				{
					rundownId: 'test-playlist_1',
					segments: ['segment-01', 'segment-02', 'segment-03', 'segment-04', 'segment-05'],
					backTime: '@1234',
					payload: { rank: 0 },
				},
			]),
			untimedSegments: new Set(['segment-04', 'segment-05']),
		})
	})

	it('Sets the back time to the first continuity story', () => {
		let segments: Array<UnrankedSegment> = [
			createUnrankedSegment(1),
			createUnrankedSegment(2),
			createUnrankedSegment(3),
			createContinuitySegment(4, { backTime: '@1234' }),
			createUnrankedSegment(5),
			createContinuitySegment(6, { backTime: '@5678' }),
		]

		const result = ResolveRundownIntoPlaylist('test-playlist', segments)

		expect(result).toEqual({
			resolvedPlaylist: literal<ResolvedPlaylist>([
				{
					rundownId: 'test-playlist_1',
					segments: ['segment-01', 'segment-02', 'segment-03', 'segment-04', 'segment-05', 'segment-06'],
					backTime: '@1234',
					payload: { rank: 0 },
				},
			]),
			untimedSegments: new Set(['segment-04', 'segment-05', 'segment-06']),
		})
	})

	it('Setsno back time if continuity story does not have back time', () => {
		let segments: Array<UnrankedSegment> = [
			createUnrankedSegment(1),
			createUnrankedSegment(2),
			createUnrankedSegment(3),
			createContinuitySegment(4),
			createUnrankedSegment(5),
			createContinuitySegment(6, { backTime: '@5678' }),
		]

		const result = ResolveRundownIntoPlaylist('test-playlist', segments)

		expect(result).toEqual({
			resolvedPlaylist: literal<ResolvedPlaylist>([
				{
					rundownId: 'test-playlist_1',
					segments: ['segment-01', 'segment-02', 'segment-03', 'segment-04', 'segment-05', 'segment-06'],
					payload: { rank: 0 },
				},
			]),
			untimedSegments: new Set(['segment-04', 'segment-05', 'segment-06']),
		})
	})

	it('Untimes only the first Klar-on-air segment', () => {
		let segments: Array<UnrankedSegment> = [
			createUnrankedSegment(1),
			createKlarOnAirSegment(2),
			createUnrankedSegment(3),
			createKlarOnAirSegment(4),
			createUnrankedSegment(5),
		]

		const result = ResolveRundownIntoPlaylist('test-playlist', segments)

		expect(result).toEqual({
			resolvedPlaylist: literal<ResolvedPlaylist>([
				{
					rundownId: 'test-playlist_1',
					segments: ['segment-01', 'segment-02', 'segment-03', 'segment-04', 'segment-05'],
					payload: { rank: 0 },
				},
			]),
			untimedSegments: new Set(['segment-02']),
		})
	})

	it('tests that a segment with blank name does not break the parser', () => {
		let segments: Array<UnrankedSegment> = [createUnnamedSegment(1, '')]

		const result = ResolveRundownIntoPlaylist('test-playlist', segments)

		expect(result).toEqual({
			resolvedPlaylist: literal<ResolvedPlaylist>([
				{
					rundownId: 'test-playlist_1',
					segments: ['segment-01'],
					payload: { rank: 0 },
				},
			]),
			untimedSegments: new Set([]),
		})
	})

	it('tests that a segment with undefined name does not break the parser', () => {
		let segments: Array<UnrankedSegment> = [createUnnamedSegment(1, undefined)]

		const result = ResolveRundownIntoPlaylist('test-playlist', segments)

		expect(result).toEqual({
			resolvedPlaylist: literal<ResolvedPlaylist>([
				{
					rundownId: 'test-playlist_1',
					segments: ['segment-01'],
					payload: { rank: 0 },
				},
			]),
			untimedSegments: new Set([]),
		})
	})

	it('tests that a KLAR ON AIR with ShowstyleVariant sets the rundown showstyleVariant', () => {
		const segments = [
			createKlarOnAirSegment(1, {
				cues: ['SOFIE=SHOWSTYLEVARIANT\nTV2 Nyhederne'.split('\n')],
				body: '<p><a idref="0" /></p>',
			}),
		]
		const resolvedPlayList = ResolveRundownIntoPlaylist('test-playlist', segments)

		expect(resolvedPlayList).toEqual({
			resolvedPlaylist: literal<ResolvedPlaylist>([
				{
					rundownId: 'test-playlist_1',
					segments: ['segment-01'],
<<<<<<< HEAD
					payload: { rank: 0 },
				},
				{
					rundownId: 'test-playlist_2',
					segments: ['segment-02'],
					payload: { showstyleVariant: 'TV2 Nyhederne', rank: 1 },
=======
					payload: { showstyleVariant: 'TV2 Nyhederne' },
>>>>>>> a115fa80
				},
			]),
			untimedSegments: new Set(['segment-01']),
		})
	})

	it('tests that only the first KLAR ON AIR with ShowstyleVariant sets the rundown showstyleVariant', () => {
		const segments = [
			createKlarOnAirSegment(1, {
				cues: ['SOFIE=SHOWSTYLEVARIANT\nTV2 Nyhederne'.split('\n'), null],
				body: '<p><a idref="0" /></p>\n<p><a idref="1" /></p>',
			}),
			createUnrankedSegment(2),
			createKlarOnAirSegment(3, {
				cues: ['SOFIE=SHOWSTYLEVARIANT\nTV2 Sporten'.split('\n')],
				body: '<p><a idref="0" /></p>',
			}),
		]
		const resolvedPlayList = ResolveRundownIntoPlaylist('test-playlist', segments)

		expect(resolvedPlayList).toEqual({
			resolvedPlaylist: literal<ResolvedPlaylist>([
				{
					rundownId: 'test-playlist_1',
<<<<<<< HEAD
					segments: ['segment-01'],
					payload: { rank: 0 },
				},
				{
					rundownId: 'test-playlist_2',
					segments: ['segment-02', 'segment-03'],
					payload: { showstyleVariant: 'TV2 Nyhederne', rank: 1 },
				},
				{
					rundownId: 'test-playlist_3',
					segments: ['segment-04'],
					payload: { showstyleVariant: 'TV2 Sporten', rank: 2 },
=======
					segments: ['segment-01', 'segment-02'],
					payload: { showstyleVariant: 'TV2 Nyhederne' },
				},
				{
					rundownId: 'test-playlist_2',
					segments: ['segment-03'],
					payload: { showstyleVariant: 'TV2 Sporten' },
>>>>>>> a115fa80
				},
			]),
			untimedSegments: new Set(['segment-01']),
		})
	})

	it('tests that we can set showstyleVariant in non KLAR-ON-AIR stories', () => {
		const segments = [
			createUnrankedSegment(1, {
				cues: ['SOFIE=SHOWSTYLEVARIANT\nTV2 Nyhederne'.split('\n')],
				body: '<p><a idref="0" /></p>',
			}),
			createUnnamedSegment(2, '', {
				cues: ['SOFIE=SHOWSTYLEVARIANT\nTV2 Sporten'.split('\n')],
				body: '<p><a idref="0" /></p>',
			}),
		]
		const resolvedPlayList = ResolveRundownIntoPlaylist('test-playlist', segments)

		expect(resolvedPlayList).toEqual({
			resolvedPlaylist: literal<ResolvedPlaylist>([
				{
					rundownId: 'test-playlist_1',
					segments: ['segment-01'],
<<<<<<< HEAD
					payload: { rank: 0 },
=======
					payload: { showstyleVariant: 'TV2 Nyhederne' },
>>>>>>> a115fa80
				},
				{
					rundownId: 'test-playlist_2',
					segments: ['segment-02'],
<<<<<<< HEAD
					payload: { showstyleVariant: 'TV2 Nyhederne', rank: 1 },
				},
				{
					rundownId: 'test-playlist_3',
					segments: ['segment-03'],
					payload: { showstyleVariant: 'TV2 Sporten', rank: 2 },
=======
					payload: { showstyleVariant: 'TV2 Sporten' },
>>>>>>> a115fa80
				},
			]),
			untimedSegments: new Set([]),
		})
	})

	it('tests that we only care about the first cue', () => {
		const segments = [
			createKlarOnAirSegment(1, {
				cues: [
					'SOFIE=SHOWSTYLEVARIANT\nTV2 Nyhederne'.split('\n'),
					'DVE=SOMMERFUGL\nINP1=KAM 1\nINP2=KAM 2\nBYNAVN=ODENSE/KØBENHAVN\n'.split('\n'),
					'SOFIE=SHOWSTYLEVARIANT\nTV2 Sporten'.split('\n'),
					'SOFIE=SHOWSTYLEVARIANT\nTV2 News'.split('\n'),
				],
				body: '<p><a idref="0" /></p>\n<p><a idref="2" /></p>\n<p><a idref="3" /></p>\n<p><a idref="4" /></p>\n',
			}),
			createUnnamedSegment(2, '', {
				cues: ['SOFIE=SHOWSTYLEVARIANT\nTV2 Sporten'.split('\n')],
				body: '<p><a idref="0" /></p>',
			}),
		]
		const resolvedPlayList = ResolveRundownIntoPlaylist('test-playlist', segments)

		expect(resolvedPlayList).toEqual({
			resolvedPlaylist: literal<ResolvedPlaylist>([
				{
					rundownId: 'test-playlist_1',
					segments: ['segment-01'],
<<<<<<< HEAD
					payload: { rank: 0 },
=======
					payload: { showstyleVariant: 'TV2 Nyhederne' },
>>>>>>> a115fa80
				},
				{
					rundownId: 'test-playlist_2',
					segments: ['segment-02'],
<<<<<<< HEAD
					payload: { showstyleVariant: 'TV2 Nyhederne', rank: 1 },
				},
				{
					rundownId: 'test-playlist_3',
					segments: ['segment-03'],
					payload: { showstyleVariant: 'TV2 Sporten', rank: 2 },
=======
					payload: { showstyleVariant: 'TV2 Sporten' },
>>>>>>> a115fa80
				},
			]),
			untimedSegments: new Set(['segment-01']),
		})
	})

	it('tests that we pick the first showstyle variant cue', () => {
		const segments = [
			createKlarOnAirSegment(1, {
				cues: [
					null,
					'SOFIE=SHOWSTYLEVARIANT\nTV2 Nyhederne'.split('\n'),
					'DVE=SOMMERFUGL\nINP1=KAM 1\nINP2=KAM 2\nBYNAVN=ODENSE/KØBENHAVN\n'.split('\n'),
					null,
					'SOFIE=SHOWSTYLEVARIANT\nTV2 Sporten'.split('\n'),
					'SOFIE=SHOWSTYLEVARIANT\nTV2 News'.split('\n'),
				],
				body:
					'<p>something</p>\n<p><a idref="4" /></p>\n<p><a idref="5" /></p>\n<p><a idref="1" /></p>\n<p><a idref="2" /></p>\n',
			}),
		]
		const resolvedPlayList = ResolveRundownIntoPlaylist('test-playlist', segments)

		expect(resolvedPlayList).toEqual({
			resolvedPlaylist: literal<ResolvedPlaylist>([
				{
					rundownId: 'test-playlist_1',
					segments: ['segment-01'],
					payload: { showstyleVariant: 'TV2 Sporten', rank: 0 },
				},
			]),
			untimedSegments: new Set(['segment-01']),
		})
	})

	it('tests that we only care about non-floated segments', () => {
		const segments = [
			createUnrankedSegment(1),
			createKlarOnAirSegment(2, {
				cues: ['SOFIE=SHOWSTYLEVARIANT\nTV2 Nyhederne'.split('\n')],
				body: '<p><a idref="0" /></p>',
				meta: { float: true },
			}),
			createUnrankedSegment(3, {
				cues: ['SOFIE=SHOWSTYLEVARIANT\nTV2 Sporten'.split('\n')],
				body: '<p><a idref="0" /></p>',
			}),
		]
		const resolvedPlayList = ResolveRundownIntoPlaylist('test-playlist', segments)

		expect(resolvedPlayList).toEqual({
			resolvedPlaylist: literal<ResolvedPlaylist>([
				{
					rundownId: 'test-playlist_1',
					segments: ['segment-01', 'segment-02'],
					payload: { rank: 0 },
				},
				{
					rundownId: 'test-playlist_2',
					segments: ['segment-03'],
					payload: { showstyleVariant: 'TV2 Sporten', rank: 1 },
				},
			]),
			untimedSegments: new Set(),
		})
	})

	it('tests that an empty idref is not parsed.', () => {
		const segments = [
			createUnrankedSegment(1),
			createKlarOnAirSegment(2, {
				cues: ['SOFIE=SHOWSTYLEVARIANT\nTV2 Nyhederne'.split('\n')],
				body: '<p><a idref="" /></p>',
				meta: { float: true },
			}),
			createKlarOnAirSegment(3, {
				cues: ['SOFIE=SHOWSTYLEVARIANT\nTV2 Sporten'.split('\n')],
				body: '<p><a idref="" /></p>',
			}),
		]
		const resolvedPlayList = ResolveRundownIntoPlaylist('test-playlist', segments)

		expect(resolvedPlayList).toEqual({
			resolvedPlaylist: literal<ResolvedPlaylist>([
				{
					rundownId: 'test-playlist_1',
					segments: ['segment-01', 'segment-02', 'segment-03'],
					payload: { rank: 0 },
				},
			]),
			untimedSegments: new Set(['segment-03']),
		})
	})

	it('tests that a non-digit idref is not parsed.', () => {
		const segments = [
			createUnrankedSegment(1),
			createKlarOnAirSegment(2, {
				cues: ['SOFIE=SHOWSTYLEVARIANT\nTV2 Nyhederne'.split('\n')],
				body: '<p><a idref="hello" /></p>',
				meta: { float: true },
			}),
			createKlarOnAirSegment(3, {
				cues: ['SOFIE=SHOWSTYLEVARIANT\nTV2 Sporten'.split('\n')],
				body: '<p><a idref="world" /></p>',
			}),
		]
		const resolvedPlayList = ResolveRundownIntoPlaylist('test-playlist', segments)

		expect(resolvedPlayList).toEqual({
			resolvedPlaylist: literal<ResolvedPlaylist>([
				{
					rundownId: 'test-playlist_1',
					segments: ['segment-01', 'segment-02', 'segment-03'],
					payload: { rank: 0 },
				},
			]),
			untimedSegments: new Set(['segment-03']),
		})
	})

	it('tests that a non-digit (with digits) idref is not parsed.', () => {
		const segments = [
			createUnrankedSegment(1),
			createKlarOnAirSegment(2, {
				cues: ['SOFIE=SHOWSTYLEVARIANT\nTV2 Nyhederne'.split('\n')],
				body: '<p><a idref="hello2" /></p>',
				meta: { float: true },
			}),
			createKlarOnAirSegment(3, {
				cues: ['SOFIE=SHOWSTYLEVARIANT\nTV2 Sporten'.split('\n')],
				body: '<p><a idref="wor3ld" /></p>',
			}),
		]
		const resolvedPlayList = ResolveRundownIntoPlaylist('test-playlist', segments)

		expect(resolvedPlayList).toEqual({
			resolvedPlaylist: literal<ResolvedPlaylist>([
				{
					rundownId: 'test-playlist_1',
					segments: ['segment-01', 'segment-02', 'segment-03'],
					payload: { rank: 0 },
				},
			]),
			untimedSegments: new Set(['segment-03']),
		})
	})
})<|MERGE_RESOLUTION|>--- conflicted
+++ resolved
@@ -314,16 +314,7 @@
 				{
 					rundownId: 'test-playlist_1',
 					segments: ['segment-01'],
-<<<<<<< HEAD
-					payload: { rank: 0 },
-				},
-				{
-					rundownId: 'test-playlist_2',
-					segments: ['segment-02'],
-					payload: { showstyleVariant: 'TV2 Nyhederne', rank: 1 },
-=======
-					payload: { showstyleVariant: 'TV2 Nyhederne' },
->>>>>>> a115fa80
+					payload: { showstyleVariant: 'TV2 Nyhederne', rank: 0 },
 				},
 			]),
 			untimedSegments: new Set(['segment-01']),
@@ -348,28 +339,13 @@
 			resolvedPlaylist: literal<ResolvedPlaylist>([
 				{
 					rundownId: 'test-playlist_1',
-<<<<<<< HEAD
-					segments: ['segment-01'],
-					payload: { rank: 0 },
-				},
-				{
-					rundownId: 'test-playlist_2',
-					segments: ['segment-02', 'segment-03'],
-					payload: { showstyleVariant: 'TV2 Nyhederne', rank: 1 },
-				},
-				{
-					rundownId: 'test-playlist_3',
-					segments: ['segment-04'],
-					payload: { showstyleVariant: 'TV2 Sporten', rank: 2 },
-=======
 					segments: ['segment-01', 'segment-02'],
-					payload: { showstyleVariant: 'TV2 Nyhederne' },
+					payload: { showstyleVariant: 'TV2 Nyhederne', rank: 0 },
 				},
 				{
 					rundownId: 'test-playlist_2',
 					segments: ['segment-03'],
-					payload: { showstyleVariant: 'TV2 Sporten' },
->>>>>>> a115fa80
+					payload: { showstyleVariant: 'TV2 Sporten', rank: 1 },
 				},
 			]),
 			untimedSegments: new Set(['segment-01']),
@@ -394,25 +370,12 @@
 				{
 					rundownId: 'test-playlist_1',
 					segments: ['segment-01'],
-<<<<<<< HEAD
-					payload: { rank: 0 },
-=======
-					payload: { showstyleVariant: 'TV2 Nyhederne' },
->>>>>>> a115fa80
+					payload: { showstyleVariant: 'TV2 Nyhederne', rank: 0 },
 				},
 				{
 					rundownId: 'test-playlist_2',
 					segments: ['segment-02'],
-<<<<<<< HEAD
-					payload: { showstyleVariant: 'TV2 Nyhederne', rank: 1 },
-				},
-				{
-					rundownId: 'test-playlist_3',
-					segments: ['segment-03'],
-					payload: { showstyleVariant: 'TV2 Sporten', rank: 2 },
-=======
-					payload: { showstyleVariant: 'TV2 Sporten' },
->>>>>>> a115fa80
+					payload: { showstyleVariant: 'TV2 Sporten', rank: 1 },
 				},
 			]),
 			untimedSegments: new Set([]),
@@ -442,25 +405,12 @@
 				{
 					rundownId: 'test-playlist_1',
 					segments: ['segment-01'],
-<<<<<<< HEAD
-					payload: { rank: 0 },
-=======
-					payload: { showstyleVariant: 'TV2 Nyhederne' },
->>>>>>> a115fa80
+					payload: { showstyleVariant: 'TV2 Nyhederne', rank: 0 },
 				},
 				{
 					rundownId: 'test-playlist_2',
 					segments: ['segment-02'],
-<<<<<<< HEAD
-					payload: { showstyleVariant: 'TV2 Nyhederne', rank: 1 },
-				},
-				{
-					rundownId: 'test-playlist_3',
-					segments: ['segment-03'],
-					payload: { showstyleVariant: 'TV2 Sporten', rank: 2 },
-=======
-					payload: { showstyleVariant: 'TV2 Sporten' },
->>>>>>> a115fa80
+					payload: { showstyleVariant: 'TV2 Sporten', rank: 1 },
 				},
 			]),
 			untimedSegments: new Set(['segment-01']),
